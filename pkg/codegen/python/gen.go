--- conflicted
+++ resolved
@@ -878,9 +878,6 @@
 	return w.String(), nil
 }
 
-<<<<<<< HEAD
-func (mod *modContext) genTypes(dir string, fs codegen.Fs) error {
-=======
 func allTypesAreOverlays(types []*schema.ObjectType) bool {
 	for _, t := range types {
 		if !t.IsOverlay {
@@ -890,8 +887,7 @@
 	return true
 }
 
-func (mod *modContext) genTypes(dir string, fs fs) error {
->>>>>>> c98022fa
+func (mod *modContext) genTypes(dir string, fs codegen.Fs) error {
 	genTypes := func(file string, input bool) error {
 		w := &bytes.Buffer{}
 
