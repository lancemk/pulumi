--- conflicted
+++ resolved
@@ -22,7 +22,6 @@
 		return nil, errors.New("missing one or more required arguments")
 	}
 
-<<<<<<< HEAD
 	if args.Required_bool == nil {
 		return nil, errors.New("invalid value for required argument 'Required_bool'")
 	}
@@ -35,46 +34,26 @@
 	if args.Required_string == nil {
 		return nil, errors.New("invalid value for required argument 'Required_string'")
 	}
-	if args.Default_bool == nil {
+	if isZero(args.Default_bool) {
 		args.Default_bool = pulumi.BoolPtr(true)
 	}
-	if args.Default_enum == nil {
+	if isZero(args.Default_enum) {
 		args.Default_enum = EnumThing(4)
 	}
-	if args.Default_number == nil {
+	if isZero(args.Default_number) {
 		args.Default_number = pulumi.Float64Ptr(42.0)
 	}
-	if args.Default_string == nil {
+	if isZero(args.Default_string) {
 		args.Default_string = pulumi.StringPtr("buzzer")
 	}
-	if args.Optional_enum == nil {
-		args.Optional_enum = EnumThing(8)
-=======
-	if isZero(args.Optional_bool) {
-		args.Optional_bool = pulumi.BoolPtr(true)
-	}
-	args.Optional_const = pulumi.StringPtr("val")
 	if isZero(args.Optional_enum) {
 		args.Optional_enum = EnumThing(8)
-	}
-	if isZero(args.Optional_number) {
-		args.Optional_number = pulumi.Float64Ptr(42.0)
-	}
-	if isZero(args.Optional_string) {
-		args.Optional_string = pulumi.StringPtr("buzzer")
->>>>>>> 4d4ff9f1
 	}
 	if isZero(args.Plain_optional_bool) {
 		plain_optional_bool_ := true
 		args.Plain_optional_bool = &plain_optional_bool_
 	}
-<<<<<<< HEAD
-	if args.Plain_optional_number == nil {
-=======
-	plain_optional_const_ := "val"
-	args.Plain_optional_const = &plain_optional_const_
 	if isZero(args.Plain_optional_number) {
->>>>>>> 4d4ff9f1
 		plain_optional_number_ := 42.0
 		args.Plain_optional_number = &plain_optional_number_
 	}
@@ -82,32 +61,7 @@
 		plain_optional_string_ := "buzzer"
 		args.Plain_optional_string = &plain_optional_string_
 	}
-<<<<<<< HEAD
 	args.String_const = pulumi.StringPtr("val")
-=======
-	if isZero(args.Plain_required_bool) {
-		args.Plain_required_bool = true
-	}
-	args.Plain_required_const = "val"
-	if isZero(args.Plain_required_number) {
-		args.Plain_required_number = 42.0
-	}
-	if isZero(args.Plain_required_string) {
-		args.Plain_required_string = "buzzer"
-	}
-	if isZero(args.Required_bool) {
-		args.Required_bool = pulumi.Bool(true)
-	}
-	if isZero(args.Required_enum) {
-		args.Required_enum = EnumThing(4)
-	}
-	if isZero(args.Required_number) {
-		args.Required_number = pulumi.Float64(42.0)
-	}
-	if isZero(args.Required_string) {
-		args.Required_string = pulumi.String("buzzer")
-	}
->>>>>>> 4d4ff9f1
 	var resource ModuleResource
 	err := ctx.RegisterResource("foobar::ModuleResource", name, args, &resource, opts...)
 	if err != nil {
